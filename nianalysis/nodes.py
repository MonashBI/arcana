from nipype.pipeline.engine import (
    Node as NipypeNode, JoinNode as NipypeJoinNode, MapNode as NipypeMapNode)
import os
import subprocess as sp
import logging

logger = logging.getLogger('NiAnalysis')


class EnvModuleNodeMixin(object):
    """
    A Mixin class that loads required environment modules
    (http://modules.sourceforge.net) before running the interface.
    """

    def __init__(self, **kwargs):
        self._required_modules = kwargs.pop('required_modules', [])
        self._loaded_modules = []

    def _load_results(self, *args, **kwargs):
        self._load_modules()
        self.nipype_cls._load_results(self, *args, **kwargs)
        self._unload_modules()

    def _run_command(self, *args, **kwargs):
        self._load_modules()
        self.nipype_cls._run_command(self, *args, **kwargs)
        self._unload_modules()

    def _load_modules(self):
        for req in self._required_modules:
            if req.module_name not in self._preloaded_modules():
                self._load_module(req.module_name)
                self._loaded_modules.append(req)

    def _unload_modules(self):
        for req in self._loaded_modules:
            self._unload_module(req.module_name)

    @classmethod
    def _preloaded_modules(cls):
        try:
            return os.environ['LOADEDMODULES'].split(':')
        except KeyError:
            return []

    @classmethod
    def _load_module(cls, module):
        cls._run_module_cmd('load', module)

    @classmethod
    def _unload_module(cls, module):
        cls._run_module_cmd('unload', module)

    @classmethod
    def _run_module_cmd(cls, *args):
        if 'MODULESHOME' in os.environ:
            output, _ = sp.Popen(
                ['{}/bin/modulecmd'.format(os.environ['MODULESHOME']), 'python'] + list(args),
                stdout=sp.PIPE, stderr=sp.PIPE).communicate()
            exec output


class Node(EnvModuleNodeMixin, NipypeNode):

    nipype_cls = NipypeNode

    def __init__(self, *args, **kwargs):
        EnvModuleNodeMixin.__init__(self, **kwargs)
        self.nipype_cls.__init__(self, *args, **kwargs)


class JoinNode(EnvModuleNodeMixin, NipypeJoinNode):

    nipype_cls = NipypeJoinNode

    def __init__(self, *args, **kwargs):
        EnvModuleNodeMixin.__init__(self, **kwargs)
        self.nipype_cls.__init__(self, *args, **kwargs)


class MapNode(EnvModuleNodeMixin, NipypeMapNode):

    nipype_cls = NipypeMapNode

    def __init__(self, *args, **kwargs):
        EnvModuleNodeMixin.__init__(self, **kwargs)
<<<<<<< HEAD
        NipypeNode.__init__(self, *args, **kwargs)


if __name__ == '__main__':
    print EnvModuleNodeMixin._preloaded_modules()
    EnvModuleNodeMixin._load_module('mrtrix')
    print EnvModuleNodeMixin._preloaded_modules()
    print sp.check_output('mrinfo', shell=True)
=======
        self.nipype_cls.__init__(self, *args, **kwargs)
>>>>>>> f56fdb9b
<|MERGE_RESOLUTION|>--- conflicted
+++ resolved
@@ -85,15 +85,10 @@
 
     def __init__(self, *args, **kwargs):
         EnvModuleNodeMixin.__init__(self, **kwargs)
-<<<<<<< HEAD
-        NipypeNode.__init__(self, *args, **kwargs)
-
+        self.nipype_cls.__init__(self, *args, **kwargs)
 
 if __name__ == '__main__':
     print EnvModuleNodeMixin._preloaded_modules()
     EnvModuleNodeMixin._load_module('mrtrix')
     print EnvModuleNodeMixin._preloaded_modules()
-    print sp.check_output('mrinfo', shell=True)
-=======
-        self.nipype_cls.__init__(self, *args, **kwargs)
->>>>>>> f56fdb9b
+    print sp.check_output('mrinfo', shell=True)